# This script holds general functions for all Team dashboards

import streamlit as st
import pandas as pd
import plotly.express as px
import plotly.graph_objects as go
from specklepy.api.client import SpeckleClient
from specklepy.api.credentials import get_account_from_token
import os
import time
import math

class Metric:
    # def __init__(self, title: str, formula_markdown: str, description: str, interactive_calculator_func, calculation_func, image_path: str, inputs: list, min_value: float, max_value: float, ideal_value: float):
    def __init__(self, title: str, formula_markdown: str, description: str, calculation_func, image_path: str, inputs: list, min_value: float, max_value: float, ideal_value: float):
        self.title = title
        self.formula_markdown = formula_markdown
        self.description = description
        self.calculation_func = calculation_func
        self.image_path = image_path
        self.inputs = inputs
        self.min_value = min_value
        self.max_value = max_value
        self.ideal_value = ideal_value
        self.value = self.calculate()

    def calculate(self):
        input_values = [x["value"] for x in self.inputs]
        return self.calculation_func(*input_values)

    def display(self, container, add_text=True):
        display_metric(container, self, add_text)

    def display_interactive_calculator(self, container, columns=True):
        # Create a header for the interactive calculator
        container.markdown(f"### {self.title} Interactive Calculator")

        if columns:  # If columns are enabled, create two columns
            slider_container, metric_container = container.columns(2)
        else:  # If columns are not enabled, use a single container
            slider_container = container
            metric_container = container

        # Create a list to hold the input values
        input_values = []

        # Create a slider for each input
        for input in self.inputs:
            # If the input is a list, use the first value
            is_list = False
            name = input["name"]
            val = input["value"]

            if type(input["value"]) == list:
                is_list = True
                if type(input["value"][0]) == str:
                    input_values.append(input["value"])
                    continue
                else:
                    if 'rate' in input["name"].lower() or 'factor' in input["name"].lower():
                        # If the input is a rate or factor, calculate the average
                        val = sum([float(x) for x in input["value"]]
                                  ) / len(input["value"])
                        name += " (Avg)"
                    else:
                        # If the input is a list of numbers, sum them
                        val = sum(input["value"])
                        name += " (Sum)"
            # Otherwise, use the value directly
            else:
                val = input["value"]

            # Create a slider for the input
            input_slider = slider_container.slider(
                label=name,
                value=float(val),
                min_value=val * 0.5,
                max_value=val * 1.5
            )

            if type(input['value']) == list:
                input_values.append([input_slider])
            else:
                input_values.append(input_slider)

        print("Input Values for Interactive Calculator: ",
              input_values)  # Debugging: Print input values

        # Calculate the new value using the calculation function
        new_value = self.calculation_func(*input_values)
        delta_percent = (new_value - self.ideal_value) / \
            self.ideal_value * 100 if self.ideal_value != 0 else 0
        # Display the new value
        metric_container.metric(
            label=f"**Goal Value:** {self.ideal_value:.2f} | **Current Value:** {new_value:.2f}",
            value=f"{new_value:.4f}",
            delta=f"{delta_percent:.2f}%",
        )


def generate_dashboard(selected_team: str, metrics: list[Metric], project_id: str, team_members: list[dict], team_extractor, extracted_data, text_dict: list[dict], presentation_model_id) -> None:
    # Display the images
    header_image_container = st.container(border=True)
    display_images(header_image_container, selected_team, "02")

    # Display the page title
    display_page_title(selected_team)

    # Display the Team Members
    team_members_container = st.container()
    display_team_members(team_members_container, team_members)

    # Display the Speckle viewer
    viewer_height = 400
    speckle_container = st.container(border=True)
    display_speckle_viewer(speckle_container, project_id, presentation_model_id, is_transparent=True,
                           hide_controls=True, hide_selection_info=True, no_scroll=False, height=viewer_height, include_site=True)

    # Display the images
    images_container = st.container(border=True)
    display_images(images_container, selected_team, "01")

    # Display the text section
    text_container = st.container(border=True)
    display_text(text_container, text_dict)

    # Display the extracted data
    extracted_data_container = st.container(border=True)
    team_extractor.display_data(extracted_data=extracted_data, header=True, show_table=True,
                                gauge=False, simple_table=True, container=extracted_data_container)

    # Display the KPI section
    kpi_container = st.container(border=True)
    display_st_metric_values(kpi_container, metrics, use_columns=True)

    # Display the detailed metrics
    detailed_metrics_container = st.container(border=True)
    display_metric_visualizations(
        detailed_metrics_container, metrics, add_text=True)

    # Display the interactive calculators
    interactive_calculator_container = st.container(border=True)
    grid = True if len(metrics) > 2 else False
    display_interactive_calculators(
        interactive_calculator_container, metrics, grid=grid)

    pass


def display_text(container, text_dict: list[dict]) -> None:
    design_overview_container = container.container()
    display_design_overview(design_overview_container, text_dict)
    container.markdown('')  # Add some space

    display_custom_bullet_list(
        container, text_dict['bullet_items'], bullet_image_path=None)


def display_design_overview(container, text_dict: list[dict]) -> None:
    container.markdown('#### Design Overview')
    container.markdown(text_dict['design_overview'])


def display_team_members(container, team_members: list[dict]) -> None:
    container.markdown('')  # Add some space

    # Sort the team members by last name
    team_members.sort(key=lambda x: x["name"].split()[-1])

    # Display the team members
    for col, member in zip(container.columns(len(team_members)), team_members):
        with col:
            st.markdown(
                f'<div style="text-align: center;"><h5>{member["name"]}</h5></div>', unsafe_allow_html=True)
            st.markdown(
                f'<div style="text-align: center;"><a href="{member["link"]}">Profile</a></div>', unsafe_allow_html=True)

    # Style for team members
    container.markdown("""
    <style>
        .team-member {
            text-align: center;
            margin-bottom: 20px;
        }
        .team-member h5 {
            margin: 0;
        }
    </style>
    """, unsafe_allow_html=True)
    container.markdown('')  # Add some space


def display_interactive_calculators(container, metrics: list[Metric], grid: bool = True):
    container.markdown("""
    <h2 style='text-align: center;'>Interactive Sustainability Calculators</h3>
    """, unsafe_allow_html=True)

    columns = []

    if len(metrics) < 2:
        grid = False

    if grid:
        max_columns_in_row = 2
        columns_to_create = len(metrics)
        while columns_to_create > 0:
            columns_in_row = min(max_columns_in_row, columns_to_create)
            row = container.container()
            cols = row.columns(columns_in_row, border=True)
            columns.extend(cols)
            columns_to_create -= columns_in_row
    else:
        columns = [container.container() for _ in range(len(metrics))]

    for interactive_container, metric in zip(columns, metrics):
        metric.display_interactive_calculator(
            interactive_container, columns=not (grid))


def setup_speckle_connection(models_limit=100):
    speckle_server = "macad.speckle.xyz"
    speckle_token = "61c9dd1efb887a27eb3d52d0144f1e7a4a23f962d7"
    client = SpeckleClient(host=speckle_server)
    account = get_account_from_token(speckle_token, speckle_server)
    client.authenticate_with_account(account)

    project_id = '31f8cca4e0'
    selected_project = client.project.get(project_id=project_id)
    project = client.project.get_with_models(
        project_id=selected_project.id, models_limit=models_limit)
    models = project.models.items

    return models, client, project_id


def display_speckle_viewer(container, project_id, model_id, is_transparent=False, hide_controls=False, hide_selection_info=False, no_scroll=False, height=400, include_site=False):
    container.markdown('#### Representational Model')

    speckle_model_url = f'https://macad.speckle.xyz/projects/{project_id}/models/{model_id}'

    if include_site:
        speckle_model_url += ',693847dff2'

    # https://macad.speckle.xyz/projects/31f8cca4e0/models/e76ccf2e0f,3f178d9658,a4e3d78009,c710b396d3,5512057f5b,d68a58c12d,2b48d3f757,767672f412
    # speckle_model_url += '#embed={%22isEnabled%22:true,%22isTransparent%22:true,%22hideControls%22:true,%22hideSelectionInfo%22:true,%22noScroll%22:true}'

    embed_str = '%22isEnabled%22:true'
    if is_transparent:
        embed_str += ',%22isTransparent%22:true'
    if hide_controls:
        embed_str += ',%22hideControls%22:true'
    if hide_selection_info:
        embed_str += ',%22hideSelectionInfo%22:true'
    if no_scroll:
        embed_str += ',%22noScroll%22:true'

    speckle_model_url += f'#embed={{{embed_str}}}'

    iframe_code = f"""
        <iframe src="{speckle_model_url}"
                style="width: 100%; height: {height}px; border: none;">
        </iframe>
        """
    container.markdown(iframe_code, unsafe_allow_html=True)

    return speckle_model_url


def display_page_title(team_name: str) -> None:
    st.markdown(f'''
        <div style="text-align: center;">
            <h1>{team_name.capitalize()} Team Dashboard</h1>
        </div>
    ''', unsafe_allow_html=True)


def display_formula_section_header(team_name: str) -> None:
    st.markdown(f'''
        <div style="text-align: center;">
            <h2>{team_name.capitalize()} Team Metrics</h2>
        </div>
    ''', unsafe_allow_html=True)


def display_st_metric_values(container, metrics, use_columns=True):
    container.markdown('#### Key Performance Indicators')

    if use_columns:
        column_containers = container.columns(len(metrics))
        for column_container, metric in zip(column_containers, metrics):
            with column_container:
                delta = (metric.value - metric.ideal_value) / \
                    metric.ideal_value * 100 if metric.ideal_value != 0 else 0
                column_container.metric(
                    metric.title, f'{metric.value:.2f}', delta=f'{delta:.2f}%', delta_color="normal", help=metric.description)
    else:
        for metric in metrics:
            delta = (metric.value - metric.ideal_value) / \
                metric.ideal_value * 100 if metric.ideal_value != 0 else 0
            container.metric(
                metric.title, f'{metric.value:.2f}', delta=f'{delta:.2f}%', delta_color="normal", help=metric.description)

def display_metric_visualizations(container, metrics, add_text=True):
    container.markdown('#### Metric Details')

    vis_cotainers = [container.container() for _ in range(len(metrics))]
    # for vis_container, metric in zip(vis_cotainers, metrics):
    for vis_container, metric, index in zip(vis_cotainers, metrics, range(len(metrics))):
        metric.display(vis_container, add_text=add_text)
        if index < len(metrics) - 1:
            # Add a horizontal line between metrics
            vis_container.markdown("---")


def display_text_section(container, text: str) -> None:
    """Display a text section in the given container."""
    container.markdown(f"""
        <div style="
            background-color: white; 
            padding: 20px;
            border-radius: 5px;
            width: 100%;
            color: black;
            margin: 10px 0;
            font-size: 20px;  /* Change this value to adjust font size */
        ">
            {text}
        </div>
        <hr style="border: 1px solid white;"/>  <!-- Add a horizontal line -->
    """, unsafe_allow_html=True)


def display_custom_bullet_list(container, items: list[str], bullet_image_path: str = None) -> None:
    """Display a list with custom bullet points using an image."""
    # Read and encode the image
    import base64
    from pathlib import Path

    # Default to enso circle if no path provided
    if bullet_image_path is None:
        current_dir = os.path.dirname(os.path.abspath(__file__))
        bullet_image_path = os.path.join(current_dir, "enso_circle.png")

    try:
        image_path = Path(bullet_image_path)
        with open(image_path, "rb") as img_file:
            b64_string = base64.b64encode(img_file.read()).decode()
    except Exception as e:
        st.error(f"Failed to load image: {e}")
        return

    bullet_style = f"""
    <style>
    .enso-list {{
        list-style: none;
        padding-left: ;
    }}
    .enso-list li {{
        padding-left: 40px;
        padding-bottom: 15px;
        margin: 10px 0;
        background-image: url(data:image/png;base64,{b64_string});
        background-repeat: no-repeat;
        background-position: left top;  
        background-size: 25px;        
        padding-top: 1px;             
        display: flex;               
    }}
    </style>
    """

    bullet_list = "<ul class='enso-list'>"
    for item in items:
        bullet_list += f"<li>{item}</li>"
    bullet_list += "</ul>"

    container.markdown(bullet_style + bullet_list, unsafe_allow_html=True)


def display_metric(container, metric: Metric, add_text=True) -> None:
    # Display a metric in the specified container.

    # Display the metric title
    container.markdown(f"##### {metric.title}")

    # Display the metric image
    if metric.image_path:
        container.image(metric.image_path, width=100)

    # Display the metric formula
    container.latex(metric.formula_markdown)

    # Display the metric description
    container.markdown(metric.description)

    # Display the metric value and ideal value
    container.markdown(
        f"**Goal Value:** {metric.ideal_value:.2f} | **Current Value:** {metric.value:.2f}")

    # Display the tape diagram
    display_tape_diagram(container, metric)

    # """Display a metric in the specified container."""
    # print("DISPLAY METRIC: ", metric.title)

    # # Create two columns with specified widths
    # col1, col2 = container.columns([1, 2])  # First column is 1 part, second column is 2 parts

    # # In the first column, display the image with some right margin
    # with col1:
    #     image_width = 400  # Set your desired width
    #     st.markdown(f'<div style="text-align: right;">', unsafe_allow_html=True)  # Align image to the right
    #     st.image(metric.image_path, width=image_width, use_container_width=False)
    #     st.markdown('</div>', unsafe_allow_html=True)  # Close the div

    # # In the second column, display the text with additional margin
    # with col2:
    #     st.markdown(f'<div style="margin-top: 20px;">', unsafe_allow_html=True)  # Add top margin
    #     st.markdown(f"### {metric.title}")
    #     st.latex(metric.formula_markdown)
    #     st.markdown(metric.description)
    #     # st.metric(metric.title, f'{metric.value:.2f}')  # Display the metric value
    #     st.markdown('</div>', unsafe_allow_html=True)  # Close the div

    # # Call the function to display circles and tape
    # with container:
    #     display_metric_circles_and_tape(container, metric)
    #     for _ in range(5):
    #         st.markdown("")


def display_tape_diagram(container, metric: Metric) -> None:
    fig = go.Figure(go.Indicator(
        mode="number+gauge+delta",
        gauge={
            'shape': "bullet",
            'axis': {'range': [metric.min_value, metric.max_value]},
            'steps': [
                {'range': [metric.min_value, metric.ideal_value],
                    'color': "Salmon"},
                {'range': [metric.ideal_value, metric.max_value],
                    'color': "PaleGreen"},
            ],
            'threshold': {
                'line': {'color': "SteelBlue", 'width': 8},
                'value': metric.ideal_value
            },
            'bar': {'color': "Silver", },
        },
        value=metric.value,
        delta={'reference': metric.ideal_value,
               'position': 'right', 'relative': True},
        domain={'x': [0, 1], 'y': [0, 1]},
    ),)

    side_margin = 100
    top_margin = 0
    height = 50
    font_size = 16

    fig.update_layout(
        height=height,
        margin=dict(l=side_margin, r=side_margin, t=top_margin, b=top_margin),
        font=dict(size=font_size),
        paper_bgcolor='rgba(0, 0, 0, 0)',
        plot_bgcolor='rgba(0, 0, 0, 0)',
    )
    container.plotly_chart(fig)


def create_top_menu(teams: list[str]) -> str:
    # Initialize session state if not exists
    if 'current_selection' not in st.session_state:
        st.session_state.current_selection = teams[0]
    # Create a expander for the menu
    # Create columns for each team

    # print(f'Created {len(created_cols)} columns for {len(teams)} teams.')
    header = st.container()
    # header.title("Here is a sticky header")
    header.write("""<div class='fixed-header'/>""", unsafe_allow_html=True)

    ### Custom CSS for the sticky header
    st.markdown(
        """
    <style>
        div[data-testid="stVerticalBlock"] div:has(div.fixed-header) {
            position: sticky;
            top: 2.875rem;
            background-color: black;
            z-index: 999;
        }
    </style>
        """,
        unsafe_allow_html=True
    )

    with header:        
        # image_container = st.container()
        # header_container = st.container()
        # button_container = st.container()
<<<<<<< HEAD

        image_container, header_container, button_container = st.columns([1, 5, 7], gap="small")
        # header_container, button_container = st.columns(2, gap="small")

        with image_container:
            st.image ("front_end/assets/logo4.jpg")
=======
        
        header_container, button_container = st.columns([1, 1.5], gap="small")
>>>>>>> 89110812

        with header_container:
            st.markdown('<h2 style="color: white; padding-left: 10px">Ensō Hyperb﻿uilding (円相)</h2>', unsafe_allow_html=True)
        
        with button_container:
            total_buttons_var = len(teams)
            button_labels = teams
            cols_in_row = len(teams)

            created_rows = []
            created_cols = []

            while total_buttons_var > 0:
                columns_to_create = min(cols_in_row, total_buttons_var)
                row = st.container()

                labels = button_labels[:columns_to_create]
                button_labels = button_labels[columns_to_create:]

                widths = [len(label) for label in labels]

                cols = row.columns(widths, gap="small")  # Create columns for each team
                created_rows.append(row)
                created_cols.extend(cols)
                total_buttons_var -= columns_to_create

            cols = created_cols

            # widths = [len(team) for team in teams]
            # cols = st.columns(widths, gap="small")  # Create columns for each team

            # Create buttons in each column and handle selection
            selected = None
            for col, item in zip(cols, teams):
                with col:
                    is_selected = item == st.session_state.current_selection
                    
                    if st.button(
                        label=item, 
                        key=f"menu_{item}",  # Ensure unique key by prefixing with 'menu_'
                        use_container_width=True,
                    ):
                        selected = item

                    st.markdown(
                        f"""
                        <style>
                            div[data-testid="stButton"] > button:first-child {{
                                color: white;
                                background-color: transparent;
                            }}
                        </style>
                        """,
                        unsafe_allow_html=True
                    )

        st.markdown('')

        # Update selection if a new item was clicked
        if selected is not None:
            st.session_state.current_selection = selected

        # Return the current selection
        return st.session_state.current_selection


def display_metric_circles_and_tape(container, metric: Metric) -> None:
    """Display input values for metrics in circles and a tape diagram showing progress using the Metric class."""
    print("DISPLAY METRIC CIRCLES AND TAPE: ", metric.title)

    # Calculate the range and scale the value
    range_value = metric.max_value - metric.min_value
    scaled_value = (metric.value - metric.min_value) / \
        range_value if range_value > 0 else 0  # Avoid division by zero

    # Create a gradient background for the tape diagram
    container.markdown(f"""
        <div style='width: 100%; height: 30px; background: linear-gradient(to right, #f5f5dc, #8B4513); position: relative;'>
            <div style='width: {scaled_value * 100}%; height: 100%; background-color: rgba(255, 255, 255, 0.5);'></div>
            <div style='position: absolute; width: 100%; height: 100%;'>
                <div style='position: absolute; top: 0; left: 0; width: 100%;'>
                    {''.join(f"<div style='position: absolute; left: {i * 10}%; height: 30px; border-left: 1px solid black; z-index: 1;'></div>" for i in range(1, 11))}
                </div>
            </div>
        </div>
    """, unsafe_allow_html=True)

    # Calculate the position for the value display
    # Convert to percentage for positioning
    position_percentage = scaled_value * 100
    container.markdown(f"""
        <div style='position: relative; width: 100%;'>
            <div style='position: absolute; left: {position_percentage}%; transform: translateX(-50%); font-size: 24px; color: black; top: 30px;'>
                <strong>{metric.value:.2f}</strong>  <!-- Display the primary metric value -->
            </div>
        </div>
    """, unsafe_allow_html=True)

    # Display minimum and maximum values at the ends of the tape
    container.markdown(f"""
        <div style='display: flex; justify-content: space-between; font-size: 14px; color: black;'>
            <span>{metric.min_value:.2f}</span>
            <span>{metric.max_value:.2f}</span>
        </div>
    """, unsafe_allow_html=True)

    for _ in range(5):
        st.markdown("")

    # Display the ideal optimized value
    container.markdown(f"""
        <div style='text-align: left; font-size: 14px; color: black;'>
            Ideal Optimized Value: <strong>{metric.ideal_value:.2f}</strong>
        </div>
    """, unsafe_allow_html=True)

    for _ in range(2):
        st.markdown("")

    container.markdown(f"""
        <div style='text-align: left; font-size: 14px; color: black;'>
            Metric Distribution:
        </div>
    """, unsafe_allow_html=True)

    # Add space between the tape diagram and the metric values
    container.markdown(
        "<div style='margin-bottom: 20px;'></div>", unsafe_allow_html=True)

    # Ensure all values in args are numeric
    input_values = []
    for input in metric.inputs:
        if "display_value" in input and input["display_value"]:
            input_values.append(float(input["display_value"]))
        else:
            input_values.append(float(input["value"]))

    # Find the maximum value to scale the circles
    # Avoid division by zero
    max_value = max(input_values) if input_values else 1
    scaling_factor = 200  # Maximum diameter for the largest circle
    min_circle_diameter = 30  # Minimum diameter for visibility

    print("Input Values for Metric: ", metric.title, input_values)
    # Create columns for layout with 2 extra columns
    total_columns = len(input_values) + 2
    print("Total Columns for metric: ", metric.title,
          total_columns)  # Debugging: Print total columns
    # Create total_columns based on the number of values + 2
    cols = st.columns(total_columns)

    # Place empty circles in the first and last columns
    for idx in range(total_columns):
        if idx == 0 or idx == total_columns - 1:
            with cols[idx]:
                st.markdown("")  # Empty column for spacing
        else:
            # Create a circle representation for the metric values
            inputs_index = idx - 1  # Adjust index for metric values
            # Get the value from the Metric instance
            value = input_values[inputs_index]
            # Scale for visibility with a minimum size
            circle_diameter = max((value / max_value) *
                                  scaling_factor, min_circle_diameter)
            name = metric.inputs[inputs_index]["name"]  # Change made here
            unit = metric.inputs[inputs_index]["unit"]  # Change made here
            with cols[idx]:
                st.markdown(f"""
                    <div style="position: relative; display: inline-block; text-align: center;">
                        <div style="
                            width: {circle_diameter}px; 
                            height: {circle_diameter}px; 
                            border-radius: 50%; 
                            background-color: #f5f5dc;  /* Light beige color */
                            display: flex; 
                            flex-direction: column; 
                            justify-content: flex-end; 
                            align-items: center;
                            padding: 5px;  /* Add some padding */
                        ">
                            <div style="font-size: 14px; color: black;">{value:.2f} {unit}</div>
                            <div style="font-size: 14px; color: black;">{name}</div>
                        </div>
                    </div>
                """, unsafe_allow_html=True)

    for _ in range(5):
        st.markdown(" ")

    # Add JavaScript to handle input changes (if needed)
    container.markdown("""
        <script>
            const streamlit = window.parent.Streamlit;
            function setValue(name, value) {
                streamlit.setValue(name, value);
            }
        </script>
    """, unsafe_allow_html=True)


def run(selected_team: str) -> None:
    st.title(f"{selected_team} Dashboard")


def display_images(container, team_name: str, subfolder: str='01', header: bool=True) -> None:
    if header:
        container.markdown('#### Concept Images')

    folder_path = f"./front_end/assets/{team_name.capitalize()}/{subfolder}"
    image_urls = [os.path.join(folder_path, file) for file in os.listdir(folder_path)
                  if file.lower().endswith(('.png', '.jpg', '.jpeg', '.gif'))]
    
    if image_urls:
        # Display images in the container
        for image_url, column in zip(image_urls, container.columns(len(image_urls))):
            column.image(image_url)<|MERGE_RESOLUTION|>--- conflicted
+++ resolved
@@ -499,17 +499,12 @@
         # image_container = st.container()
         # header_container = st.container()
         # button_container = st.container()
-<<<<<<< HEAD
 
         image_container, header_container, button_container = st.columns([1, 5, 7], gap="small")
         # header_container, button_container = st.columns(2, gap="small")
 
         with image_container:
             st.image ("front_end/assets/logo4.jpg")
-=======
-        
-        header_container, button_container = st.columns([1, 1.5], gap="small")
->>>>>>> 89110812
 
         with header_container:
             st.markdown('<h2 style="color: white; padding-left: 10px">Ensō Hyperb﻿uilding (円相)</h2>', unsafe_allow_html=True)
