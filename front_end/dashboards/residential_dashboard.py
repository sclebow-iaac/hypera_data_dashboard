import streamlit as st
from pythreejs import *
from specklepy.api.client import SpeckleClient
from specklepy.api.credentials import get_account_from_token

import data_extraction.residential_extractor as team_extractor
<<<<<<< HEAD
=======
# import pandas
import pandas as pd
# import plotly express
import plotly.express as px
>>>>>>> 3583245f

from dashboards.dashboard import *


def metric_calc_index(number_of_units, unit_types, total_number_of_units):
    numerator = sum(units * (units - 1) for units in number_of_units)
    denominator = total_number_of_units * (total_number_of_units - 1)
    return 1 - (numerator / denominator) if denominator != 0 else None


def metric_interactive_calculator_index(container, number_of_units, unit_types, total_number_of_units):
    with container:
        st.markdown("### Mixed Use Index Calculator")
        number_of_units_slider = st.slider(
            "Number of Units", 0, 100, 50, help="Adjust number of units")
        total_number_of_units_slider = st.slider(
            "Total Number of Units", 1, 100, 50, help="Adjust total number of units")
        new_index_value = metric_calc_index(
            [number_of_units_slider] * len(unit_types), [], total_number_of_units_slider)
        st.markdown(f"### Resulting Index: {new_index_value:.2f}")
        # Create dynamic sphere for index
        dynamic_index_sphere = create_sphere_visualization(
            "dynamic-index-sphere",
            new_index_value,
            "Mixed Use Index",
            height=200
        )
        st.components.v1.html(dynamic_index_sphere, height=250)

# Define the function to run the dashboard


def run(selected_team: str) -> None:
    # Extract data
    models, client, project_id = setup_speckle_connection()
    verified, team_data = team_extractor.extract(
        models, client, project_id, header=False, table=False, gauge=False, attribute_display=False)

    # Building Dashboard
    # Dashboard Header
    display_page_title(selected_team)
    team_extractor.display_data(extracted_data=team_data, verbose=False,
                                header=True, show_table=True, gauge=False, simple_table=True)

    # Call the slideshow function
    slideshow_container = st.container()
    display_image_slideshow(slideshow_container, folder_path='./front_end/dashboards/pictures')  # Update the path to your images

    if not verified:
        st.error(
            "Failed to extract data, proceeding with Example Data. Use Data Dashboard to Investigate.")
        team_extractor.display_data(
            extracted_data=team_data, header=False, show_table=False, gauge=True, simple_table=False)
        # Example data
        number_of_units = [40, 60, 30, 20]
        unit_types = ['Housing', 'Social', 'Commercial', 'Open Space']
        total_number_of_units = sum(number_of_units)

    else:
        # Extracted data
        number_of_units_strs = team_data['NumberOfUnitsOfASingleFunction']
        number_of_units = [int(number_of_units_str)
                           for number_of_units_str in number_of_units_strs]
        unit_types = team_data['ListOfUnitFunctions']
        total_number_of_units = sum(number_of_units)

    metrics = []

    index_metric = Metric(
        "Mixed Use Index",
        r'1 - \frac{\sum \text{NumberOfUnitsOfASingleFunction}_i \cdot (\text{NumberOfUnitsOfASingleFunction}_i - 1)}{\text{TotalNumberOfUnits} \cdot (\text{TotalNumberOfUnits} - 1)}',
        "Measures the diversity of unit types in the project.",
        metric_calc_index,
        number_of_units,
        unit_types,
        total_number_of_units
    )
    metrics.append(index_metric)

<<<<<<< HEAD
     # Building Dashboard
    text_container = st.container()
    display_text_section(
        text_container,
        """
        ## Residential Design Overview
        Our residential design emphasizes safety, efficiency, and sustainability. We focus on optimizing space while ensuring structural integrity.
        """
    )

    st.markdown("---")

    # Add KPI section
    kpi_container = st.container()
    kpi_data = [
        {
            'title': 'Mixed Use Index',
            'image_path': './front_end/dashboards/pictures/energy.png',
            'name': 'Mixed Use Index',
            'metric_value': index_metric.calculate(),
            'metric_description': 'Ratio of column-free floor area to total floor area.',
            'detailed_description': 'This metric indicates the efficiency of the floor space in the structure.'
        }
    ]

    # Create two columns for the iframe and STL model
    col1, col2 = st.columns(2)

    # Create an iframe for the Speckle model in the first column
    speckle_model_url = "https://macad.speckle.xyz/projects/31f8cca4e0/models/c2df017258"  # Replace with your actual Speckle model URL
    iframe_code = f"""
    <iframe src="{speckle_model_url}" 
            style="width: 100%; height: 600px; border: none;">
    </iframe>
    """

    # Display the iframe in the first column
    with col1:
        st.markdown(iframe_code, unsafe_allow_html=True)

    # In the second column, display the STL model
    with col2:
        display_stl_model(
            file_path='./front_end/dashboards/models/model_studio.stl',  # Use a single model path
            color="#808080",  # Change color to grey
            key='structure_stl_model_display'
        )

    st.markdown(" ")
    st.markdown(" ")

    # Now, display the custom bullet list underneath the iframe and STL model
    bullet_items = [
        "1. Mixed Use Index optimized for safety",
        "2. Efficient use of materials",
        "3. Compliance with building codes"
    ]
    display_custom_bullet_list(st.container(), bullet_items)  # Call the function to display the bullet list

    # Display detailed KPI explanations
    kpi_details_container = st.container()
    display_kpi_details(kpi_details_container, kpi_data)

    st.markdown(" ")
    st.markdown(" ")
    st.markdown(" ")
    st.markdown(" ")
    st.markdown(" ")

    team_extractor.display_data(extracted_data=team_data, verbose=False, header=False, show_table=True, gauge=False, simple_table=True)

    # Calculate the sum of number_of_units for display
    total_units = sum(number_of_units)  # Sum of all units
    max_units = max(number_of_units)    # Maximum units in any category

    display_metric_circles_and_tape(
        st.container(),
        title="Mixed Use Index",
        primary_metric_value=index_metric.calculate(),
        metric_values=[max_units, total_units],  # Use scalar values instead of lists
        metric_names=["Maximum Units in Category", "Total Units"],
        units=""
    )

    # # Display Formulas and Explanations
    # display_formula_section_header(selected_team)
    
    # # Metrics Display - Updated with correct metrics
    # metrics_display_container = st.container()
    # display_st_metric_values(metrics_display_container, metrics)
    
    # metrics_visualization_container = st.container()
    # display_metric_visualizations(metrics_visualization_container, metrics, add_text=True, add_sphere=True)

    # # Interactive Calculators
    # metric_interactive_calculator_container = st.container()
    # display_interactive_calculators(metric_interactive_calculator_container, metrics, grid=True)
=======
    # Display Formulas and Explanations
    display_formula_section_header(selected_team)

    # Metrics Display - Updated with correct metrics
    metrics_display_container = st.container()
    display_st_metric_values(metrics_display_container, metrics)

    metrics_visualization_container = st.container()
    display_metric_visualizations(
        metrics_visualization_container, metrics, add_text=True, add_sphere=True)

    # Interactive Calculators
    metric_interactive_calculator_container = st.container()
    display_interactive_calculators(
        metric_interactive_calculator_container, metrics, grid=True)
>>>>>>> 3583245f
<|MERGE_RESOLUTION|>--- conflicted
+++ resolved
@@ -4,13 +4,10 @@
 from specklepy.api.credentials import get_account_from_token
 
 import data_extraction.residential_extractor as team_extractor
-<<<<<<< HEAD
-=======
 # import pandas
 import pandas as pd
 # import plotly express
 import plotly.express as px
->>>>>>> 3583245f
 
 from dashboards.dashboard import *
 
@@ -90,7 +87,6 @@
     )
     metrics.append(index_metric)
 
-<<<<<<< HEAD
      # Building Dashboard
     text_container = st.container()
     display_text_section(
@@ -187,21 +183,4 @@
 
     # # Interactive Calculators
     # metric_interactive_calculator_container = st.container()
-    # display_interactive_calculators(metric_interactive_calculator_container, metrics, grid=True)
-=======
-    # Display Formulas and Explanations
-    display_formula_section_header(selected_team)
-
-    # Metrics Display - Updated with correct metrics
-    metrics_display_container = st.container()
-    display_st_metric_values(metrics_display_container, metrics)
-
-    metrics_visualization_container = st.container()
-    display_metric_visualizations(
-        metrics_visualization_container, metrics, add_text=True, add_sphere=True)
-
-    # Interactive Calculators
-    metric_interactive_calculator_container = st.container()
-    display_interactive_calculators(
-        metric_interactive_calculator_container, metrics, grid=True)
->>>>>>> 3583245f
+    # display_interactive_calculators(metric_interactive_calculator_container, metrics, grid=True)