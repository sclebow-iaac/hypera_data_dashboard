from typing import Any, Dict, List, Optional, Union

from deprecated import deprecated

from specklepy.objects.base import Base
from specklepy.objects.GIS.CRS import CRS
from specklepy.objects.other import Collection



@deprecated(version="2.15", reason="Use VectorLayer or RasterLayer instead")
class Layer(Base, detachable={"features"}):
    """A GIS Layer"""

    def __init__(
        self,
<<<<<<< HEAD
        name: Optional[str] = None,
        crs: Optional[CRS] = None,
=======
        name: str = None,
        crs: CRS = None,
>>>>>>> d60feb73
        units: str = "m",
        features: Optional[List[Base]] = None,
        layerType: str = "None",
        geomType: str = "None",
        renderer: Optional[dict[str, Any]] = None,
        **kwargs,
    ) -> None:
        super().__init__(**kwargs)
        self.name = name
        self.crs = crs
        self.units = units
        self.type = layerType
        self.features = features or []
        self.geomType = geomType
        self.renderer = renderer or {}


@deprecated(version="2.16", reason="Use VectorLayer or RasterLayer instead")
class VectorLayer(
    Collection,
    detachable={"elements"},
    speckle_type="VectorLayer",
    serialize_ignore={"features"},
):

    """GIS Vector Layer"""

    name: Optional[str] = None
    crs: Optional[Union[CRS, Base]] = None
    units: Optional[str] = None
    elements: Optional[List[Base]] = None
    attributes: Optional[Base] = None
    geomType: Optional[str] = "None"
    renderer: Optional[Dict[str, Any]] = None
    collectionType = "VectorLayer"

    @property
    @deprecated(version="2.14", reason="Use elements")
    def features(self) -> Optional[List[Base]]:
        return self.elements

    @features.setter
    def features(self, value: Optional[List[Base]]) -> None:
        self.elements = value


@deprecated(version="2.16", reason="Use VectorLayer or RasterLayer instead")
class RasterLayer(
    Collection,
    detachable={"elements"},
    speckle_type="RasterLayer",
    serialize_ignore={"features"},
):

    """GIS Raster Layer"""

    name: Optional[str] = None
    crs: Optional[Union[CRS, Base]] = None
    units: Optional[str] = None
    rasterCrs: Optional[Union[CRS, Base]] = None
    elements: Optional[List[Base]] = None
    geomType: Optional[str] = "None"
    renderer: Optional[Dict[str, Any]] = None
    collectionType = "RasterLayer"

    @property
    @deprecated(version="2.14", reason="Use elements")
    def features(self) -> Optional[List[Base]]:
        return self.elements

    @features.setter
    def features(self, value: Optional[List[Base]]) -> None:
        self.elements = value


<<<<<<< HEAD
class VectorLayer(
=======
class VectorLayer(  # noqa: F811
>>>>>>> d60feb73
    Collection,
    detachable={"elements"},
    speckle_type="Objects.GIS.VectorLayer",
    serialize_ignore={"features"},
):

    """GIS Vector Layer"""

    name: Optional[str] = None
    crs: Optional[Union[CRS, Base]] = None
    units: Optional[str] = None
    elements: Optional[List[Base]] = None
    attributes: Optional[Base] = None
    geomType: Optional[str] = "None"
    renderer: Optional[Dict[str, Any]] = None
    collectionType = "VectorLayer"

    @property
    @deprecated(version="2.14", reason="Use elements")
    def features(self) -> Optional[List[Base]]:
        return self.elements

    @features.setter
    def features(self, value: Optional[List[Base]]) -> None:
        self.elements = value


<<<<<<< HEAD
class RasterLayer(
=======
class RasterLayer(  # noqa: F811
>>>>>>> d60feb73
    Collection,
    detachable={"elements"},
    speckle_type="Objects.GIS.RasterLayer",
    serialize_ignore={"features"},
):

    """GIS Raster Layer"""

    name: Optional[str] = None
    crs: Optional[Union[CRS, Base]] = None
    units: Optional[str] = None
    rasterCrs: Optional[Union[CRS, Base]] = None
    elements: Optional[List[Base]] = None
    geomType: Optional[str] = "None"
    renderer: Optional[Dict[str, Any]] = None
    collectionType = "RasterLayer"

    @property
    @deprecated(version="2.14", reason="Use elements")
    def features(self) -> Optional[List[Base]]:
        return self.elements

    @features.setter
    def features(self, value: Optional[List[Base]]) -> None:
        self.elements = value<|MERGE_RESOLUTION|>--- conflicted
+++ resolved
@@ -7,20 +7,14 @@
 from specklepy.objects.other import Collection
 
 
-
 @deprecated(version="2.15", reason="Use VectorLayer or RasterLayer instead")
 class Layer(Base, detachable={"features"}):
     """A GIS Layer"""
 
     def __init__(
         self,
-<<<<<<< HEAD
         name: Optional[str] = None,
         crs: Optional[CRS] = None,
-=======
-        name: str = None,
-        crs: CRS = None,
->>>>>>> d60feb73
         units: str = "m",
         features: Optional[List[Base]] = None,
         layerType: str = "None",
@@ -45,7 +39,6 @@
     speckle_type="VectorLayer",
     serialize_ignore={"features"},
 ):
-
     """GIS Vector Layer"""
 
     name: Optional[str] = None
@@ -74,7 +67,6 @@
     speckle_type="RasterLayer",
     serialize_ignore={"features"},
 ):
-
     """GIS Raster Layer"""
 
     name: Optional[str] = None
@@ -96,17 +88,12 @@
         self.elements = value
 
 
-<<<<<<< HEAD
-class VectorLayer(
-=======
 class VectorLayer(  # noqa: F811
->>>>>>> d60feb73
     Collection,
     detachable={"elements"},
     speckle_type="Objects.GIS.VectorLayer",
     serialize_ignore={"features"},
 ):
-
     """GIS Vector Layer"""
 
     name: Optional[str] = None
@@ -128,17 +115,12 @@
         self.elements = value
 
 
-<<<<<<< HEAD
-class RasterLayer(
-=======
 class RasterLayer(  # noqa: F811
->>>>>>> d60feb73
     Collection,
     detachable={"elements"},
     speckle_type="Objects.GIS.RasterLayer",
     serialize_ignore={"features"},
 ):
-
     """GIS Raster Layer"""
 
     name: Optional[str] = None
