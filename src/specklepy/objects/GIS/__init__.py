--- conflicted
+++ resolved
@@ -10,13 +10,6 @@
 )
 from specklepy.objects.GIS.layers import RasterLayer, VectorLayer
 
-<<<<<<< HEAD
-from specklepy.objects.GIS.CRS import (
-    CRS,
-)
-
-=======
->>>>>>> d60feb73
 __all__ = [
     "VectorLayer",
     "RasterLayer",
