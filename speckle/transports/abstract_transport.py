--- conflicted
+++ resolved
@@ -1,12 +1,7 @@
 from abc import ABC, abstractmethod
-<<<<<<< HEAD
-from typing import Optional
-from pydantic.dataclasses import dataclass
-=======
-from typing import Any
+from typing import Any, Optional
 from pydantic import BaseModel
 from pydantic.main import Extra
->>>>>>> 827df8e5
 
 #  __________________
 # |                  |
@@ -19,12 +14,8 @@
 
 
 
-<<<<<<< HEAD
-@dataclass
-class AbstractTransport(ABC):
-=======
+
 class AbstractTransport(Transport, BaseModel):
->>>>>>> 827df8e5
     _name: str = "Abstract"
 
     @property
